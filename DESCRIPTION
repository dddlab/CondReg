Package: CondReg
Title: Condition Number Regularized Covariance Estimation
Version: 0.21.0
<<<<<<< HEAD
Authors@R:
  c(person(given = "Sang-Yun",
           family = "Oh",
           role = c("aut", "cre"),
           email = "syoh@ucsb.edu"),
    person(given = "Joong-Ho",
           family = "Won",
           role = "aut",
           email = "wonj@stats.snu.ac.kr"))
Description: Implements the condition number regularized covariance estimation. For details, refer to the manuscript: \url{https://www.ncbi.nlm.nih.gov/pmc/articles/PMC3667751/}.
=======
Author: Sang-Yun Oh <syoh@ucsb.edu>, Joong-Ho Won <wonj@stats.snu.ac.kr>
Maintainer: Sang-Yun Oh <syoh@ucsb.edu>
Description: An R package implementing the condition number regularized covariance estimation. For details, refer to the manuscript: <https://www.ncbi.nlm.nih.gov/pmc/articles/PMC3667751/>.
>>>>>>> b4e2f4f1
License: GPL-3
URL: https://github.com/dddlab/CondReg
Encoding: UTF-8
RoxygenNote: 7.2.0<|MERGE_RESOLUTION|>--- conflicted
+++ resolved
@@ -1,7 +1,6 @@
 Package: CondReg
 Title: Condition Number Regularized Covariance Estimation
 Version: 0.21.0
-<<<<<<< HEAD
 Authors@R:
   c(person(given = "Sang-Yun",
            family = "Oh",
@@ -11,12 +10,7 @@
            family = "Won",
            role = "aut",
            email = "wonj@stats.snu.ac.kr"))
-Description: Implements the condition number regularized covariance estimation. For details, refer to the manuscript: \url{https://www.ncbi.nlm.nih.gov/pmc/articles/PMC3667751/}.
-=======
-Author: Sang-Yun Oh <syoh@ucsb.edu>, Joong-Ho Won <wonj@stats.snu.ac.kr>
-Maintainer: Sang-Yun Oh <syoh@ucsb.edu>
-Description: An R package implementing the condition number regularized covariance estimation. For details, refer to the manuscript: <https://www.ncbi.nlm.nih.gov/pmc/articles/PMC3667751/>.
->>>>>>> b4e2f4f1
+Description: An implementation of the condition number regularized covariance estimation. For details, refer to the manuscript: <https://www.ncbi.nlm.nih.gov/pmc/articles/PMC3667751/>.
 License: GPL-3
 URL: https://github.com/dddlab/CondReg
 Encoding: UTF-8
